--- conflicted
+++ resolved
@@ -31,20 +31,19 @@
     int input_size = lookback_len;
 
     // Anomaly detection
-<<<<<<< HEAD
     float minimal_threshold = 0.0038f;   
     float threshold_multiplier = 1.0f;
 
     // Data preprocessing
     float lower_bound = 713.0f;          
     float upper_bound = 763.0f;          
-=======
+
     float minimal_threshold = 0.0038f;  
 
     // Data preprocessing
     float lower_bound = 713.0f;  
     float upper_bound = 763.0f;  
->>>>>>> 91bc90aa
+
 
     // Logging and debugging
     bool verbose_output = true;
