#include "anomalous_threshold_generator.hpp"
#include "matrix_utils.hpp"
#include <algorithm>
#include <stdexcept>
#include <iostream>
#include "config.hpp"

AnomalousThresholdGenerator::AnomalousThresholdGenerator(
    int lstm_layer, int lstm_unit, int lookback_len, int prediction_len)
    : lookback_len(lookback_len),
      prediction_len(prediction_len) {
    
    generator = std::make_unique<LSTMPredictor>(
        prediction_len,  // num_classes
        lookback_len,    // input_size
        lstm_unit,       // hidden_size
        lstm_layer,      // num_layers
        lookback_len     // seq_length
    );
}

std::pair<std::vector<std::vector<float>>, std::vector<float>>
AnomalousThresholdGenerator::create_sliding_windows(const std::vector<float>& data) {
    return ::create_sliding_windows(data, lookback_len, prediction_len);
}

float AnomalousThresholdGenerator::generate(
    const std::vector<float>& prediction_errors,
    float minimal_threshold) {
    
    generator->eval();
    
    std::vector<std::vector<std::vector<float>>> reshaped_input(1);
    reshaped_input[0].resize(1);
    reshaped_input[0][0] = prediction_errors;
    
    auto output = generator->forward(reshaped_input);
    auto pred = generator->get_final_prediction(output);
    
    // Clamp to minimal_threshold
    return std::max(minimal_threshold, pred[0] * config::threshold_multiplier);
}

<<<<<<< HEAD
void AnomalousThresholdGenerator::update(
    int epoch_update, float lr_update,
    const std::vector<float>& past_errors, float recent_error) {
    
    generator->train();  // Set to training mode
    
    // Single reshape like Python
    std::vector<std::vector<std::vector<float>>> reshaped_input(1);
    reshaped_input[0].resize(1);
    reshaped_input[0][0] = past_errors;
    
    std::vector<float> target{recent_error};
    
    // Single forward/backward pass
    generator->reset_states();
    auto output = generator->forward(reshaped_input);
    auto pred = generator->get_final_prediction(output);
    
    // Single update step
    generator->train_step(reshaped_input, target, lr_update);
=======
float AnomalousThresholdGenerator::generate(const std::vector<float>& prediction_errors, float minimal_threshold) {
    if (prediction_errors.size() != lookback_len) {
        std::cerr << "Error: Invalid prediction_errors size in generate(). Expected: " << lookback_len 
                  << ", Got: " << prediction_errors.size() << std::endl;
        return minimal_threshold;
    }

    if (is_training) {
        eval();  
    }

    auto output = generator.forward(prediction_errors);

    if (output.empty()) {
        std::cerr << "Error: output is empty after generator forward pass in generate(). Returning minimal_threshold." << std::endl;
        return minimal_threshold;
    }

    float threshold = std::max(minimal_threshold, output[0]);
    std::cout << "Generated threshold: " << threshold << " (minimal: " << minimal_threshold << ")" << std::endl;

    return threshold;
>>>>>>> 91bc90aa
}

std::pair<std::vector<std::vector<std::vector<float>>>, std::vector<float>>
AnomalousThresholdGenerator::train(int epoch, float lr, const std::vector<float>& data2learn) {
    if (data2learn.size() < lookback_len + prediction_len) {
        throw std::runtime_error("Not enough data for generator training");
    }
    
    auto windows = create_sliding_windows(data2learn);
    generator->train();  // Set to training mode
    
    for (int e = 0; e < epoch; ++e) {
        float epoch_loss = 0.0f;
        
        for (size_t i = 0; i < windows.first.size(); ++i) {
            generator->reset_states();
            
            // Reshape input to match PyTorch's format
            std::vector<std::vector<std::vector<float>>> reshaped_input(1);
            reshaped_input[0].resize(1);
            reshaped_input[0][0] = windows.first[i];
            
            std::vector<float> target{windows.second[i]};
            
            auto output = generator->forward(reshaped_input);
            auto pred = generator->get_final_prediction(output);
            
            // Calculate MSE loss
            float diff = pred[0] - target[0];
            epoch_loss += diff * diff;
            
            generator->train_step(reshaped_input, target, lr);
        }
        
        // Report progress
        if ((e + 1) % 100 == 0) {
            float avg_loss = epoch_loss / windows.first.size();
            std::cout << "Generator Epoch " << (e + 1) << "/" << epoch 
                     << ", Average Loss: " << avg_loss << std::endl;
        }
    }
    
    // Return processed windows in the expected format
    std::vector<std::vector<std::vector<float>>> x3d;
    for (const auto& window : windows.first) {
        std::vector<std::vector<std::vector<float>>> input_tensor(1);
        input_tensor[0].resize(1);
        input_tensor[0][0] = window;
        x3d.push_back(input_tensor[0]);
    }
    
    return {x3d, windows.second};
}<|MERGE_RESOLUTION|>--- conflicted
+++ resolved
@@ -41,7 +41,6 @@
     return std::max(minimal_threshold, pred[0] * config::threshold_multiplier);
 }
 
-<<<<<<< HEAD
 void AnomalousThresholdGenerator::update(
     int epoch_update, float lr_update,
     const std::vector<float>& past_errors, float recent_error) {
@@ -62,8 +61,8 @@
     
     // Single update step
     generator->train_step(reshaped_input, target, lr_update);
-=======
-float AnomalousThresholdGenerator::generate(const std::vector<float>& prediction_errors, float minimal_threshold) {
+
+  float AnomalousThresholdGenerator::generate(const std::vector<float>& prediction_errors, float minimal_threshold) {
     if (prediction_errors.size() != lookback_len) {
         std::cerr << "Error: Invalid prediction_errors size in generate(). Expected: " << lookback_len 
                   << ", Got: " << prediction_errors.size() << std::endl;
@@ -85,7 +84,7 @@
     std::cout << "Generated threshold: " << threshold << " (minimal: " << minimal_threshold << ")" << std::endl;
 
     return threshold;
->>>>>>> 91bc90aa
+
 }
 
 std::pair<std::vector<std::vector<std::vector<float>>>, std::vector<float>>
