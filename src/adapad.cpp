--- conflicted
+++ resolved
@@ -275,7 +275,7 @@
     std::cout << "Training complete" << std::endl;
 }
 
-<<<<<<< HEAD
+lstmpredictor-update
 void AdapAD::learn_error_pattern(
     const std::vector<std::vector<std::vector<float>>>& trainX,
     const std::vector<float>& trainY) {
@@ -323,7 +323,7 @@
         f_log << reverse_normalized_data(trainY[i]) << ","
               << reverse_normalized_data(predicted_vals[i]) << ",,,,\n";
         f_log.close();
-=======
+
 void AdapAD::open_log_file() {
     bool file_exists = std::filesystem::exists(f_name);
 
@@ -336,7 +336,6 @@
 
     if (!file_exists) {
         f_log << "Observed,Predicted,LowerBound,UpperBound,PredictedAnomaly,ActualAnomaly,Error,Threshold\n";
->>>>>>> 91bc90aa
     }
 }
 
