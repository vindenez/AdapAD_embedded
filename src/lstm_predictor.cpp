--- conflicted
+++ resolved
@@ -11,9 +11,9 @@
                             bool batch_first)
     : num_classes(num_classes),
       num_layers(num_layers),
-<<<<<<< HEAD
+
       input_size(input_size),
-=======
+
       lookback_len(lookback_len) {
 
     // Initialize weights and biases with uniform distribution  (PyTorch docs nn.LSTM)
@@ -99,7 +99,7 @@
     int input_size,
     int hidden_size)
     : input_size(input_size),
->>>>>>> 91bc90aa
+
       hidden_size(hidden_size),
       seq_length(lookback_len),
       batch_first(batch_first) {
